#!/usr/bin/python
import os
import pymaster as nmt
import numpy as np
import sacc
from . import tools
import warnings


def get_tracer_nmaps(sacc_data, tracer):
    """
    Return the number of maps assotiated to the given tracer

    Parameters:
    -----------
        sacc_data (Sacc):  Data Sacc instance
        tracer (str):  Tracer name

    Returns:
    --------
        nmaps (int):  Number of maps assotiated to the tracer.

    """
    s = get_tracer_spin(sacc_data, tracer)
    if s == 0:
        return 1
    else:
        return 2


def get_tracer_spin(sacc_data, tracer):
    """
    Return the spin of a given tracer

    Parameters:
    -----------
        sacc_data (Sacc):  Data Sacc instance
        tracer (str):  Tracer name

    Returns:
    --------
        spin (int):  Spin of the given tracer

    """
    tr = sacc_data.get_tracer(tracer)
    if (tr.quantity in ['cmb_convergence', 'galaxy_density']) or \
       ('lens' in tracer):
        return 0
    elif (tr.quantity == 'galaxy_shear') or ('source' in tracer):
        return 2
    else:
        raise NotImplementedError(f'tracer.quantity {tr.quantity} not implemented.')


def get_tracer_comb_spin(sacc_data, tracer_comb):
    """
    Return the spins of a pair of tracers

    Parameters:
    -----------
        sacc_data (Sacc):  Data Sacc instance
        tracer_comb (tuple):  List or tuple of a pair of tracer names

    Returns:
    --------
        s1 (int):  Spin of the first tracer
        s2 (int):  Spin of the second tracer

    """
    s1 = get_tracer_spin(sacc_data, tracer_comb[0])
    s2 = get_tracer_spin(sacc_data, tracer_comb[1])

    return s1, s2


def get_tracer_comb_ncell(sacc_data, tracer_comb, independent=False):
    """
    Return the number of Cell for a pair of tracers (e.g. for shear-shear,
    ncell = 4: EE, EB, BE, BB)

    Parameters:
    -----------
        sacc_data (Sacc):  Data Sacc instance
        tracer_comb (tuple):  List or tuple of a pair of tracer names
        independent (bool): If True, just return the number of independent
        Cell.

    Returns:
    --------
        ncell (int):  Number of Cell for the pair of tracers given

    """
    nmaps1 = get_tracer_nmaps(sacc_data, tracer_comb[0])
    nmaps2 = get_tracer_nmaps(sacc_data, tracer_comb[1])

    ncell = nmaps1 * nmaps2

    if independent and (tracer_comb[0] == tracer_comb[1]) and (ncell == 4):
        # Remove BE, because it will be the same as EB if tr1 == tr2
        ncell = 3

    return ncell


def get_datatypes_from_ncell(ncell):
    """
    Return the possible datatypes (cl_00, cl_0e, cl_0b, etc.) given a number
    of cells for a pair of tracers

    Parameters:
    -----------
        ncell (int):  Number of Cell for a pair of tracers
    Returns:
    --------
        datatypes (list):  List of data types assotiated to the given degrees
        of freedom

    """
    # Copied from https://github.com/xC-ell/xCell/blob/069c42389f56dfff3a209eef4d05175707c98744/xcell/cls/to_sacc.py#L202-L212
    if ncell == 1:
        cl_types = ['cl_00']
    elif ncell == 2:
        cl_types = ['cl_0e', 'cl_0b']
    elif ncell == 4:
        cl_types = ['cl_ee', 'cl_eb', 'cl_be', 'cl_bb']
    else:
        raise ValueError('ncell does not match 1, 2, or 4.')

    return cl_types


def get_cl_for_cov(clab, nlab, ma, mb, w, nl_is_cp):
    """
    Computes the coupled Cell that goes into the covariance matrix

    Parameters:
    -----------
        clab (array): Fiducial Cell for the tracers a and b, used for in the
        covariance estimation
        nlab (array): Coupled noise for the tracers a and b
        ma (array): Mask of the field a
        mb (array): Mask of the field b
        w (NmtWorkspace): NmtWorkspace of the fields a and b
        nl_is_cp (bool): True if nlab is coupled. False otherwise.
    Returns:
    --------
        cl:  Coupled Cell with signal and noise

    """
    mean_mamb = np.mean(ma * mb)
    if mean_mamb == 0:
        cl_cp = np.zeros_like(nlab)
    elif nl_is_cp:
        cl_cp = (w.couple_cell(clab) + nlab) / mean_mamb
    else:
        cl_cp = (w.couple_cell(clab) + np.mean(ma) * nlab) / mean_mamb

    return cl_cp


def get_workspace(f1, f2, m1, m2, bins, outdir, **kwargs):
    """
    Return the workspace of the fields f1, f2

    Parameters:
    -----------
        f1 (NmtField):  Field 1
        f2 (NmtField):  Field 2
        m1 (str): Mask name assotiated to the field 1
        m2 (str): Mask name assotiated to the field 2
        bins (NmtBin):  NmtBin instance
        outdir (str): Path to the output folder where to store the
        workspace. If None, no file will be saved.
        mask_names (dict): Dictionary with tracer names as key and maks names
        as values.
        **kwargs:  Extra arguments to pass to
        `w.compute_coupling_matrix`. In addition, if recompute=True is
        passed, the cw will be recomputed even if found in the disk.

    Returns:
    --------
        w:  NmtCovarianceWorkspace of the fields f1, f2, f3, f4

    """
    if not isinstance(bins, nmt.NmtBin):
        raise ValueError('You must pass a NmtBin instance through the ' +
                         'cache or at initialization')

    s1, s2 = f1.fl.spin, f2.fl.spin

    if outdir is not None:
        fname = os.path.join(outdir, f'w{s1}{s2}__{m1}__{m2}.fits')
        isfile = os.path.isfile(fname)

        # The workspace of m1 x m2 and m2 x m1 is the same.
        fname2 = os.path.join(outdir, f'w{s2}{s1}__{m2}__{m1}.fits')
        isfile2 = os.path.isfile(fname2)
    else:
        fname = isfile = fname2 = isfile2 = None

    w = nmt.NmtWorkspace()
    if 'recompute' in kwargs:
        recompute = kwargs.pop('recompute')
    else:
        recompute = False

    if recompute or ((not isfile) and (not isfile2)):
        w.compute_coupling_matrix(f1, f2, bins, **kwargs)
        # Recheck that the file has not been written by other proccess
        if fname and not os.path.isfile(fname):
            w.write_to(fname)
        # Check if the other files exist. Recheck in case other process has
        # removed it in the mean time.
        if isfile2 and os.path.isfile(fname2):
            # Remove the other to avoid later confusions.
            os.remove(fname2)
    elif isfile:
        w.read_from(fname)
    else:
        w.read_from(fname2)

    return w


def get_covariance_workspace(f1, f2, f3, f4, m1, m2, m3, m4, outdir, **kwargs):
    """
    Return the covariance workspace of the fields f1, f2, f3, f4

    Parameters:
    -----------
        f1 (NmtField):  Field 1
        f2 (NmtField):  Field 2
        f3 (NmtField):  Field 3
        f4 (NmtField):  Field 4
        m1 (str): Mask name assotiated to the field 1
        m2 (str): Mask name assotiated to the field 2
        m3 (str): Mask name assotiated to the field 3
        m4 (str): Mask name assotiated to the field 4
        outdir (str): Path to the output folder where to store the
        workspace. If None, no file will be saved.
        **kwargs:  Extra arguments to pass to
        `nmt.compute_coupling_coefficients`. In addition, if recompute=True is
        passed, the cw will be recomputed even if found in the disk.

    Returns:
    --------
        cw:  NmtCovarianceWorkspace of the fields f1, f2, f3, f4

    """
    spins = {m1: f1.fl.spin, m2: f2.fl.spin, m3: f3.fl.spin, m4: f4.fl.spin}

    # Any other symmetry?
    combinations = [(m1, m2, m3, m4), (m2, m1, m3, m4), (m1, m2, m4, m3),
                    (m2, m1, m4, m3), (m3, m4, m1, m2), (m4, m3, m1, m2),
                    (m3, m4, m2, m1), (m4, m3, m2, m1)]

    if outdir is not None:
        fnames = []
        isfiles = []
        for mn1, mn2, mn3, mn4 in combinations:
            s1, s2, s3, s4 = [spins[mi] for mi in [mn1, mn2, mn3, mn4]]
            f = f'cw{s1}{s2}{s3}{s4}__{mn1}__{mn2}__{mn3}__{mn4}.fits'
            f = os.path.join(outdir, f)
            if f not in fnames:
                fnames.append(f)
                isfiles.append(os.path.isfile(fnames[-1]))
    else:
        fnames = [None]
        isfiles = [None]

    cw = nmt.NmtCovarianceWorkspace()
    if 'recompute' in kwargs:
        recompute = kwargs.pop('recompute')
    else:
        recompute = False
    if recompute or (not np.any(isfiles)):
        cw.compute_coupling_coefficients(f1, f2, f3, f4, **kwargs)
        # Recheck that the file has not been written by other proccess
        if fnames[0] and not os.path.isfile(fnames[0]):
            cw.write_to(fnames[0])
        for fn, isf in zip(fnames[1:], isfiles[1:]):
            # This will only be run if they don't exist or recompute = True
            # Recheck the file exist in case other process has removed it in
            # the mean time.
            if isf and os.path.isfile(fn):
                # Remove old covariance workspace if you have recomputed it
                os.remove(fn)
    else:
        ix = isfiles.index(True)
        cw.read_from(fnames[ix])

    return cw


def get_mask_names_dict(mask_names, tracer_names):
    """
    Return a dictionary with the mask names assotiated to the fields to be
    correlated

    Parameters:
    -----------
        mask_names (dict):  Dictionary of the masks names assotiated to the
        fields to be correlated. It has to be given as {1: name1, 2: name2, 3:
        name3, 4: name4}, where 12 and 34 are the pair of tracers that go into
        the first and second Cell you are computing the covariance for; i.e.
        <Cell^12 Cell^34>. In fact, the tjpcov.mask_names.
        tracer_names (dict):  Dictionary of the tracer names of the same form
        as mask_name.

    Returns:
    --------
        masks_names_dict (dict):  Dictionary with the mask names assotiated to the
        fields to be correlated.

    """
    mn  = {}
    for i in [1, 2, 3, 4]:
        mn[i] = mask_names[tracer_names[i]]
    return mn


def get_masks_dict(mask_files, mask_names, tracer_names, cache, nside=None):
    """
    Return a dictionary with the masks assotiated to the fields to be
    correlated

    Parameters:
    -----------
        mask_files (dict or str): Dictionary of the masks, with the tracer
        names as keys and paths to the masks as values. In fact, the
        tjpcov.mask_fn. If str, it has to be a hdf5 file with keys the mask
        names in mask_names.
        mask_names (dict):  Dictionary of the masks names assotiated to the
        fields to be correlated. It has to be given as {1: name1, 2: name2, 3:
        name3, 4: name4}, where 12 and 34 are the pair of tracers that go into
        the first and second Cell you are computing the covariance for; i.e.
        <Cell^12 Cell^34>. In fact, the tjpcov.mask_names.
        tracer_names (dict):  Dictionary of the tracer names of the same form
        as mask_name.
        cache (dict): Dictionary with cached variables. It will use the cached
        masks if found. The keys must be 'm1', 'm2', 'm3' or 'm4' and the
        values the loaded maps.
        nside (int): Healpy map nside. Needed to recreate the map from a TXPipe
        hdf5 map file.

    Returns:
    --------
        masks_dict (dict):  Dictionary with the masks assotiated to the fields
        to be correlated.

    """
    mask = {}
    mask_by_mask_name = {}
    for i in [1, 2, 3, 4]:
        # Mask
        key = f'm{i}'
        if key in cache:
            mask[i] = cache[key]
        else:
            k = mask_names[i]
            if k not in mask_by_mask_name:
                if type(mask_files) is str:
                    mf = mask_files
                else:
                    mf = mask_files[tracer_names[i]]
                if isinstance(mf, np.ndarray):
                    mask_by_mask_name[k] = mf
                else:
                    mask_by_mask_name[k] = tools.read_map(mf, k, nside)
            mask[i] = mask_by_mask_name[k]

    return mask


def get_fields_dict(masks, spins, mask_names, tracer_names, nmt_conf, cache):
    """
    Return a dictionary with the masks assotiated to the fields to be
    correlated

    Parameters:
    -----------
        masks (dict): Dictionary of the masks of the fields correlated with
        keys 1, 2, 3 or 4 and values the loaded masks.
        spins (dict): Dictionary of the spins of the fields correlated with
        keys 1, 2, 3 or 4 and values their spin.
        mask_names (dict):  Dictionary of the masks names assotiated to the
        fields to be correlated. It has to be given as {1: name1, 2: name2, 3:
        name3, 4: name4}, where 12 and 34 are the pair of tracers that go into
        the first and second Cell you are computing the covariance for; i.e.
        <Cell^12 Cell^34>. In fact, the tjpcov.mask_names.
        tracer_names (dict):  Dictionary of the tracer names of the same form
        as mask_name.
        nmt_conf (dict): Dictionary with extra arguments to pass to NmtField.
        In fact, tjpcov.nmt_conf['f']
        cache (dict): Dictionary with cached variables. It will use the cached
        field if found. The keys must be 'f1', 'f2', 'f3' or 'f4' and the
        values the corresponding NmtFields.

    Returns:
    --------
        fields_dict (dict):  Dictionary with the masks assotiated to the fields
        to be correlated.

    """
    f = {}
    f_by_mask_name = {}
    for i in [1, 2, 3, 4]:
        key = f'f{i}'
        if key in cache:
            f[i] = cache[key]
        else:
            # We add the spin to make sure we distinguish fields of different
            # types even though they share the same mask
            k = mask_names[i] + str(spins[i])
            if k not in f_by_mask_name:
                f_by_mask_name[k] = nmt.NmtField(masks[i], None,
                                                 spin=spins[i], **nmt_conf)
            f[i] = f_by_mask_name[k]

    return f


def get_workspaces_dict(fields, masks, mask_names, bins, outdir, nmt_conf,
                        cache):
    """
    Return a dictionary with the masks assotiated to the fields to be
    correlated

    Parameters:
    -----------
        field (dict): Dictionary of the NmtFields of the fields correlated
        with keys 1, 2, 3 or 4 and values the NmtFields.
        masks (dict): Dictionary of the masks of the fields correlated with
        keys 1, 2, 3 or 4 and values the loaded masks.
        mask_names (dict):  Dictionary of the masks names assotiated to the
        fields to be correlated. It has to be given as {1: name1, 2: name2, 3:
        name3, 4: name4}, where 12 and 34 are the pair of tracers that go into
        the first and second Cell you are computing the covariance for; i.e.
        <Cell^12 Cell^34>. In fact, the tjpcov.mask_names.
        bins (NmtBin): NmtBin instance with the desired binning.
        outdir (str): Path to the directory where to save the computed
        workspaces.
        nmt_conf (dict): Dictionary with extra arguments to pass to NmtField.
        In fact, tjpcov.nmt_conf['w']
        cache (dict): Dictionary with cached variables. It will use the cached
        field if found. The keys must be 'w12', 'w34', 'w13', 'w23', 'w14' or
        'w24' and the values the corresponding NmtWorkspaces. Alternatively,
        you can pass a dictionary with keys as (mask_name1, mask_name2).

    Returns:
    --------
        workspaces_dict (dict):  Dictionary with the workspaces assotiated to
        the different field combinations needed for the covariance. Its keys
        are 13, 23, 14, 24, 12, 34; with values the corresponding
        NmtWorkspaces.

    """
    w = {}
    w_by_mask_name = {}
    # 12 and 34 must be first to avoid asigning them None if their maks do not
    # overlap
    for i in [12, 34, 13, 23, 14, 24]:
        i1, i2 = [int(j) for j in str(i)]
        # Workspace
        key = f'w{i}'
        if key in cache:
            w[i] = cache[key]
        else:
            s1, s2 = fields[i1].fl.spin, fields[i2].fl.spin
            # In this case you have to check for m1 x m2 and m2 x m1
            k = (mask_names[i1], mask_names[i2])
            sk = ''.join(sorted(f'{s1}{s2}'))

            # Look for the workspaces of appropriate spin combinations
            cache_wsp = cache.get('workspaces', None)
            if cache_wsp is not None:
                if sk in cache_wsp:
                    cache_wsp = cache_wsp[sk]
                elif sk[::-1] in cache_wsp:
                    cache_wsp = cache_wsp[sk[::-1]]

            if sk not in w_by_mask_name:
                w_by_mask_name_s = {}
                w_by_mask_name[sk] = w_by_mask_name_s
            else:
                w_by_mask_name_s =  w_by_mask_name[sk]

            if k in w_by_mask_name_s:
                w[i] = w_by_mask_name_s[k]
            elif k[::-1] in w_by_mask_name_s:
                w[i] = w_by_mask_name_s[k[::-1]]
            elif (i not in [12, 34]) and (np.mean(masks[i1] * masks[i2]) == 0):
                # w13, w23, w14, w24 are needed to couple the theoretical Cell
                # and are not needed if the masks do not overlap. However,
                # w12 and w34 are needed for nmt.gaussian_covariance, which
                # will complain if they are None
                w_by_mask_name_s[k] = None
                w[i] = w_by_mask_name_s[k]
            elif (cache_wsp is not None) and \
                 ((k in cache_wsp) or k[::-1] in cache_wsp):
                if k in cache_wsp:
                    fname = cache_wsp[k]
                else:
                    fname = cache_wsp[k[::-1]]
                wsp = nmt.NmtWorkspace()
                wsp.read_from(fname)
                w[i] = w_by_mask_name_s[k] = wsp
            else:
                w_by_mask_name_s[k] = get_workspace(fields[i1], fields[i2],
                                                    mask_names[i1],
                                                    mask_names[i2], bins,
                                                    outdir, **nmt_conf)
                w[i] = w_by_mask_name_s[k]

    return w


def get_sacc_with_concise_dtypes(sacc_data):
    """
    Return a copy of the sacc file with concise data types

    Parameters:
    -----------
        sacc_data (Sacc):  Data Sacc instance

    Returns:
    --------
        sacc_data (Sacc): Data Sacc instance with concise data types
    """

    s = sacc_data.copy()
    dtypes = s.get_data_types()

    dt_long = []
    for dt in dtypes:
        if len(dt.split('_')) > 2:
            dt_long.append(dt)

    for dt in dt_long:
        pd = sacc.parse_data_type_name(dt)

        if pd.statistic != 'cl':
            raise ValueError(f'data_type {dt} not recognized. Is it a Cell?')

        if pd.subtype is None:
            dc = 'cl_00'
        elif pd.subtype == 'e':
            dc = 'cl_0e'
        elif pd.subtype == 'b':
            dc = 'cl_0b'
        elif pd.subtype == 'ee':
            dc = 'cl_ee'
        elif pd.subtype == 'bb':
            dc = 'cl_bb'
        elif pd.subtype == 'eb':
            dc = 'cl_eb'
        elif pd.subtype == 'be':
            dc = 'cl_be'
        else:
            raise ValueError(f'Data type subtype {pd.subtype} not recognized')


        # Change the data_type to its concise versio
        for dp in s.get_data_points(dt):
            dp.data_type = dc

    return s


def get_nbpw(sacc_data):
    """
    Return the number of bandpowers in which the data has been binned

    Parameters:
    -----------
        sacc_data (Sacc):  Data Sacc instance

    Returns:
    --------
        nbpw (int): Number of bandpowers; i.e. ell_effective.size
    """
    dtype = sacc_data.get_data_types()[0]
    tracers = sacc_data.get_tracer_combinations(data_type=dtype)[0]
    ix = sacc_data.indices(data_type=dtype, tracers=tracers)
    nbpw = ix.size

    return nbpw


def get_nell(sacc_data, bins=None, nside=None, cache=None):
    """
    Return the number of ells for the fiducial Cells

    Parameters:
    -----------
        sacc_data (Sacc):  Data Sacc instance. If the stored bandpowers are
        wrong. You will need to pass one of the other arguments.
        bins (NmtBin): NmtBin instance with the desired binning.
        nside (int): Healpy map nside.
        cache (dict): Dictionary with cached variables. It will use the cached
        workspaces to read the bandpower windows.

    Returns:
    --------
        nell (int): Number of ells for the fidicual Cells points; i.e. lmax or
        3*nside
    """
    # Extracting the workspace from the cache first to use it later in a easy
    # way.
    if (cache is not None) and ('workspaces' in cache):
        w = list(list(cache['workspaces'].values())[0].values())[0]
    else:
        w = None

    if isinstance(w, nmt.NmtWorkspace):
        # We don't want to read the workspace just to get the nell
        bpw = w.get_bandpower_windows()
        nell = bpw.shape[-1]
    elif bins is not None:
        nell = bins.lmax + 1
    else:
        try:
            dtype = sacc_data.get_data_types()[0]
            tracers = sacc_data.get_tracer_combinations(data_type=dtype)[0]
            ix = sacc_data.indices(data_type=dtype, tracers=tracers)
            bpw = sacc_data.get_bandpower_windows(ix)
            if bpw is None:
                raise ValueError
            nell = bpw.nell
        except ValueError as e:
            # If the window functions are wrong. Do magic
            warnings.warn('The window functions in the sacc file are wrong: ')
            warnings.warn(str(e))
            if "binning/ell_max" in sacc_data.metadata:
<<<<<<< HEAD
                nell = sacc_data.metadata["binning/ell_max"] + 1
=======
                warnings.warn('Trying to circunvent this error: we will use' +
                              'nell = lmax + 1 as given in the metadata')
                nell = sacc_data.metadata["binning/ell_max"] + 1
                if nside is not None and nell > 3*nside:
                    warnings.warn('lmax is larger than 3*nside. We will use ' +
                                  'nell = 3*nside')
                    nell = 3 * nside
>>>>>>> fc28427a
            elif nside is not None:
                warnings.warn('Trying to circunvent this error: we will try' +
                              'with nell = 3*nside')
                nell = 3*nside
            else:
                raise ValueError('nside, NmtBin or NmtWorkspace instances ' +
                                 'must be passed')
    return nell


def get_list_of_tracers_for_wsp(sacc_data, mask_names):
    """
    Return the tracers needed to compute the independent workspaces.

    Parameters:
    -----------
        sacc_data (Sacc):  Data Sacc instance
        mask_names (dict): Dictionary with the mask names for each tracer. Keys
        must be the tracer names and values the mask names.

    Returns:
    --------
        tracers (list of str): List of tracers needed to compute the
        independent workspaces.
    """

    tracers = sacc_data.get_tracer_combinations()

    fnames = []
    tracers_out = []
    for i, trs1 in enumerate(tracers):
        s1, s2 = get_tracer_comb_spin(sacc_data, trs1)
        mn1, mn2 = [mask_names[tri] for tri in trs1]

        for trs2 in tracers[i:]:
            s3, s4 = get_tracer_comb_spin(sacc_data, trs2)
            mn3, mn4 = [mask_names[tri] for tri in trs2]

            fname1 = f'w{s1}{s2}__{mn1}__{mn2}.fits'
            fname2 = f'w{s3}{s4}__{mn3}__{mn4}.fits'

            if (fname1 in fnames) or (fname2 in fnames):
                continue

            fnames.append(fname1)
            fnames.append(fname2)

            tracers_out.append((trs1, trs2))

    return tracers_out


def get_list_of_tracers_for_cov_wsp(sacc_data, mask_names, remove_trs_wsp=False):
    """
    Return the tracers needed to compute the independent covariance workspaces.

    Parameters:
    -----------
        sacc_data (Sacc):  Data Sacc instance
        mask_names (dict): Dictionary with the mask names for each tracer. Keys
        must be the tracer names and values the mask names.
        remove_trs_wsp (bool): If True, remove the tracer combinations from
        used to generate the workspaces independently (i.e the output of
        `get_list_of_tracers_for_wsp`).

    Returns:
    --------
        tracers (list of str): List of tracers needed to compute the
        independent covariance workspaces.
    """

    tracers = sacc_data.get_tracer_combinations()

    fnames = []
    tracers_out = []
    for i, trs1 in enumerate(tracers):
        s1, s2 = get_tracer_comb_spin(sacc_data, trs1)
        mn1, mn2 = [mask_names[tri] for tri in trs1]
        for trs2 in tracers[i:]:
            s3, s4 = get_tracer_comb_spin(sacc_data, trs2)
            mn3, mn4 = [mask_names[tri] for tri in trs2]

            fname = f'cw{s1}{s2}{s3}{s4}__{mn1}__{mn2}__{mn3}__{mn4}.fits'
            if fname not in fnames:
                fnames.append(fname)
                tracers_out.append((trs1, trs2))

    if remove_trs_wsp:
        trs_wsp = get_list_of_tracers_for_wsp(sacc_data, mask_names)
        for trs in trs_wsp:
            tracers_out.remove(trs)

    return tracers_out


def get_list_of_tracers_for_cov(sacc_data, remove_trs_wsp_cwsp=False,
                                mask_names=None):
    """
    Return the covariance independent tracers combinations.

    Parameters:
    -----------
        sacc_data (Sacc):  Data Sacc instance
        remove_trs_wsp_cwsp (bool): If True, remove the tracer combinations from
        used to generate the workspaces and covariance workspaces
        independently. If True, `must_names` must be provided.
        mask_names (dict): Dictionary with the mask names for each tracer. Keys
        must be the tracer names and values the mask names. Needed if
        `remove_trs_wsp_cwsp` is True.

    Returns:
    --------
        tracers (list of str): List of independent tracers combinations.
    """

    tracers = sacc_data.get_tracer_combinations()

    tracers_out = []
    for i, trs1 in enumerate(tracers):
        for trs2 in tracers[i:]:
            tracers_out.append((trs1, trs2))

    if remove_trs_wsp_cwsp:
        trs_cwsp = get_list_of_tracers_for_cov_wsp(sacc_data, mask_names)
        for trs in trs_cwsp:
            tracers_out.remove(trs)

    return tracers_out


def get_ell_eff(sacc_data):
    """
    Return the effective ell in the sacc file. It assume that all of them have
    the same effective ell (true with current TXPipe implementation).

    Parameters:
    -----------
        sacc_data (Sacc):  Data Sacc instance

    Returns:
    --------
        ell (array): Array with the effective ell in the sacc file.
    """
    dtype = sacc_data.get_data_types()[0]
    tracers = sacc_data.get_tracer_combinations(data_type=dtype)[0]
    ell, _ = sacc_data.get_ell_cl(dtype, *tracers)

    return ell<|MERGE_RESOLUTION|>--- conflicted
+++ resolved
@@ -632,9 +632,6 @@
             warnings.warn('The window functions in the sacc file are wrong: ')
             warnings.warn(str(e))
             if "binning/ell_max" in sacc_data.metadata:
-<<<<<<< HEAD
-                nell = sacc_data.metadata["binning/ell_max"] + 1
-=======
                 warnings.warn('Trying to circunvent this error: we will use' +
                               'nell = lmax + 1 as given in the metadata')
                 nell = sacc_data.metadata["binning/ell_max"] + 1
@@ -642,7 +639,6 @@
                     warnings.warn('lmax is larger than 3*nside. We will use ' +
                                   'nell = 3*nside')
                     nell = 3 * nside
->>>>>>> fc28427a
             elif nside is not None:
                 warnings.warn('Trying to circunvent this error: we will try' +
                               'with nell = 3*nside')
