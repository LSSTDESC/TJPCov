--- conflicted
+++ resolved
@@ -15,13 +15,10 @@
         from .covariance_fourier_gaussian_nmt import FourierGaussianNmt as Cov
     elif name == "FourierSSCHaloModel":
         from .covariance_fourier_ssc import FourierSSCHaloModel as Cov
-<<<<<<< HEAD
     elif name == "FouriercNGHaloModel":
         from .covariance_fourier_cNG import FouriercNGHaloModel as Cov
-=======
     elif name == "FourierSSCHaloModelFsky":
         from .covariance_fourier_ssc_fsky import FourierSSCHaloModelFsky as Cov
->>>>>>> 09a5f192
     elif name == "ClusterCountsSSC":
         from .covariance_cluster_counts_ssc import ClusterCountsSSC as Cov
     elif name == "ClusterCountsGaussian":
