--- conflicted
+++ resolved
@@ -688,8 +688,6 @@
     sm = s()
     sm.metadata["binning/ell_max"] = lmax
     assert nell == nmt_tools.get_nell(sm)
-<<<<<<< HEAD
-=======
 
     # Check that if ell_max > 3*nside-1 in metadata, (and nside given) we cut
     # nell = 3*nside
@@ -698,7 +696,6 @@
     sm.metadata["binning/ell_max"] = 100
     nell = 3*nside
     assert nell == nmt_tools.get_nell(sm, nside=nside)
->>>>>>> fc28427a
 
 
 def test_get_list_of_tracers_for_wsp():
