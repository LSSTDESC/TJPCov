import pyccl as ccl
import pickle
import sacc
import numpy as np
import warnings
import yaml
import jinja2
import importlib
import os

class CovarianceIO():
    def __init__(self, config):
        """
        CovarianceIO class for TJPCov.

        This is the class that handles the input/output of the covariances.
        It does not compute anything.

        Parameters
        ----------
        config (dict or str):
        """
        self.config = self._read_config(config)
        self.sacc_file = None

        # Output directory where to save all the time consuming calculations
        self.outdir = self.config['tjpcov'].get('outdir', './')
        os.makedirs(self.outdir, exist_ok=True)

    def _read_config(self, config):
        if isinstance(config, dict):
            pass
        elif isinstance(config, str):
            config = self._parse(config)
        else:
            raise ValueError("config must be of type dict or str, given" +
                             f"{type(config)}")

        return config

    @staticmethod
    def _parse(filename):
        """
        Parse a configuration file.

        Parameters
        ----------
        filename : str
            The config file to parse. Should be YAML formatted.

        Returns
        -------
        config: dict
            The raw config file as a dictionary.
        """

        with open(filename, 'r') as fp:
            config_str = jinja2.Template(fp.read()).render()
        config = yaml.load(config_str, Loader=yaml.Loader)

        return config

<<<<<<< HEAD
    def create_sacc_cov(self, output='cls_cov.fits', overwrite=False):
=======
    def create_sacc_cov(self, cov, output='cls_cov.fits'):
>>>>>>> 8ed5f3a9
        """
        Write created cov to a new sacc object

        Parameters:
        ----------
        output (str): filename output.

        Returns:
        -------
        None

        """
        output = os.path.join(self.get_outdir(), output)

        s = self.get_sacc_file().copy()
        s.add_covariance(cov)
        s.save_fits(output, overwrite=overwrite)

        return s

    def get_outdir(self):
        return self.outdir

    def get_sacc_file(self):
        if self.sacc_file is None:
            sacc_file = self.config['tjpcov'].get('sacc_file')
            if isinstance(sacc_file, sacc.Sacc):
                self.sacc_file = sacc_file
            elif isinstance(sacc_file, str):
                self.sacc_file = sacc.Sacc.load_fits(sacc_file)
            else:
                raise ValueError("sacc_file must be a sacc.Sacc or str, " +
                                 f"given {type(sacc_file)}")

        return self.sacc_file

    def get_sacc_with_concise_dtypes(self):
        """
        Return a copy of the sacc file with concise data types

        Parameters:

        Returns:
        --------
            sacc_data (Sacc): Data Sacc instance with concise data types
        """

        s = self.get_sacc_file().copy()
        dtypes = s.get_data_types()

        dt_long = []
        for dt in dtypes:
            if len(dt.split('_')) > 2:
                dt_long.append(dt)

        for dt in dt_long:
            pd = sacc.parse_data_type_name(dt)

            if pd.statistic != 'cl': # FAO: Is this assuming only Cl's 
                                     # and not Xi or cluster data?
                raise ValueError(f'data_type {dt} not recognized. Is it a Cell?')

            if pd.subtype is None:
                dc = 'cl_00'
            elif pd.subtype == 'e':
                dc = 'cl_0e'
            elif pd.subtype == 'b':
                dc = 'cl_0b'
            elif pd.subtype == 'ee':
                dc = 'cl_ee'
            elif pd.subtype == 'bb':
                dc = 'cl_bb'
            elif pd.subtype == 'eb':
                dc = 'cl_eb'
            elif pd.subtype == 'be':
                dc = 'cl_be'
            else:
                raise ValueError(f'Data type subtype {pd.subtype} not recognized')


            # Change the data_type to its concise versio
            for dp in s.get_data_points(dt):
                dp.data_type = dc

        return s<|MERGE_RESOLUTION|>--- conflicted
+++ resolved
@@ -60,11 +60,7 @@
 
         return config
 
-<<<<<<< HEAD
     def create_sacc_cov(self, output='cls_cov.fits', overwrite=False):
-=======
-    def create_sacc_cov(self, cov, output='cls_cov.fits'):
->>>>>>> 8ed5f3a9
         """
         Write created cov to a new sacc object
 
