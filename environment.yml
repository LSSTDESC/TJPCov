--- conflicted
+++ resolved
@@ -11,13 +11,8 @@
   - pytest-rerunfailures
   - coveralls
   - numpy
-<<<<<<< HEAD
   - firecrown
-    # - scipy
-  - scipy<1.12 # <1.12 to avoid bug in CCL<3.1 (not in pypy) with simpson integration
-=======
   - scipy
->>>>>>> 33299d43
   - pyyaml
   - pyccl>=3.2
   - sacc>=0.12
